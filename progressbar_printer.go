--- conflicted
+++ resolved
@@ -278,14 +278,7 @@
 		bar = p.BarStyle.Sprint(strings.Repeat(p.BarCharacter, barCurrentLength)+p.LastCharacter) + bar
 	}
 
-<<<<<<< HEAD
 	return before + bar + after
-=======
-	if !RawOutput.Load() {
-		Fprinto(p.Writer, before+bar+after)
-	}
-	return p
->>>>>>> 12ebc30b
 }
 
 // Add to current value.
@@ -307,10 +300,7 @@
 
 // Start the ProgressbarPrinter.
 func (p ProgressbarPrinter) Start(title ...interface{}) (*ProgressbarPrinter, error) {
-<<<<<<< HEAD
 	cursor.Hide()
-=======
->>>>>>> 12ebc30b
 	if RawOutput.Load() && p.ShowTitle {
 		Fprintln(p.Writer, p.Title)
 	}
